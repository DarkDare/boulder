// Copyright 2014 ISRG.  All rights reserved
// This Source Code Form is subject to the terms of the Mozilla Public
// License, v. 2.0. If a copy of the MPL was not distributed with this
// file, You can obtain one at http://mozilla.org/MPL/2.0/.

package rpc

import (
	"crypto/x509"
	"encoding/json"
	"errors"
	"log"

	"github.com/streadway/amqp"

	"github.com/letsencrypt/boulder/core"
	"github.com/letsencrypt/boulder/jose"
)

// This file defines RPC wrappers around the ${ROLE}Impl classes,
// where ROLE covers:
//  * RegistrationAuthority
//  * ValidationAuthority
//  * CertficateAuthority
//  * StorageAuthority
//
// For each one of these, the are ${ROLE}Client and ${ROLE}Server
// types.  ${ROLE}Server is to be run on the server side, as a more
// or less stand-alone component.  ${ROLE}Client is loaded by the
// code making use of the functionality.
//
// The WebFrontEnd role does not expose any functionality over RPC,
// so it doesn't need wrappers.

const (
	MethodNewRegistration            = "NewRegistration"            // RA, SA
	MethodNewAuthorization           = "NewAuthorization"           // RA
	MethodNewCertificate             = "NewCertificate"             // RA
	MethodUpdateRegistration         = "UpdateRegistration"         // RA, SA
	MethodUpdateAuthorization        = "UpdateAuthorization"        // RA
	MethodRevokeCertificate          = "RevokeCertificate"          // RA
	MethodOnValidationUpdate         = "OnValidationUpdate"         // RA
	MethodUpdateValidations          = "UpdateValidations"          // VA
	MethodIssueCertificate           = "IssueCertificate"           // CA
	MethodGetRegistration            = "GetRegistration"            // SA
	MethodGetAuthorization           = "GetAuthorization"           // SA
	MethodGetCertificate             = "GetCertificate"             // SA
	MethodNewPendingAuthorization    = "NewPendingAuthorization"    // SA
	MethodUpdatePendingAuthorization = "UpdatePendingAuthorization" // SA
	MethodFinalizeAuthorization      = "FinalizeAuthorization"      // SA
	MethodAddCertificate             = "AddCertificate"             // SA
)

// RegistrationAuthorityClient / Server
//  -> NewAuthorization
//  -> NewCertificate
//  -> UpdateAuthorization
//  -> RevokeCertificate
//  -> OnValidationUpdate
type registrationRequest struct {
	Reg core.Registration
	Key jose.JsonWebKey
}

type authorizationRequest struct {
	Authz core.Authorization
	Key   jose.JsonWebKey
}

type certificateRequest struct {
	Req core.CertificateRequest
	Key jose.JsonWebKey
}

func NewRegistrationAuthorityServer(serverQueue string, channel *amqp.Channel, impl core.RegistrationAuthority) (rpc *AmqpRPCServer, err error) {
	rpc = NewAmqpRPCServer(serverQueue, channel)

<<<<<<< HEAD
	rpc.Handle(MethodNewRegistration, func(req []byte) (response []byte) {
		var rr registrationRequest
		err := json.Unmarshal(req, &rr)
		if err != nil {
			return
		}

		reg, err := impl.NewRegistration(rr.Reg, rr.Key)
		if err != nil {
			return
		}

		response, err = json.Marshal(reg)
		if err != nil {
			response = []byte{}
		}
		return
	})

	rpc.Handle(MethodNewAuthorization, func(req []byte) (response []byte) {
=======
	rpc.Handle(MethodNewAuthorization, func(req []byte) []byte {
>>>>>>> 70ab4a46
		var ar authorizationRequest
		if err := json.Unmarshal(req, &ar); err != nil {
			return nil
		}

		authz, err := impl.NewAuthorization(ar.Authz, ar.Key)
		if err != nil {
			return nil
		}

		response, err := json.Marshal(authz)
		if err != nil {
			return nil
		}
		return response
	})

	rpc.Handle(MethodNewCertificate, func(req []byte) []byte {
		log.Printf(" [.] Entering MethodNewCertificate")
		var cr certificateRequest
		if err := json.Unmarshal(req, &cr); err != nil {
			log.Printf(" [!] Error unmarshaling certificate request: %s", err.Error())
			log.Printf("     JSON data: %s", string(req))
			return nil
		}
		log.Printf(" [.] No problem unmarshaling request")

		cert, err := impl.NewCertificate(cr.Req, cr.Key)
		if err != nil {
			log.Printf(" [!] Error issuing new certificate: %s", err.Error())
			return nil
		}
		log.Printf(" [.] No problem issuing new cert")

		response, err := json.Marshal(cert)
		if err != nil {
			return nil
		}
		return response
	})

<<<<<<< HEAD
	rpc.Handle(MethodUpdateRegistration, func(req []byte) (response []byte) {
		var request struct {
			Base, Update core.Registration
		}
		err := json.Unmarshal(req, &request)
		if err != nil {
			return
		}

		reg, err := impl.UpdateRegistration(request.Base, request.Update)
		if err != nil {
			return
		}

		response, err = json.Marshal(reg)
		if err != nil {
			response = []byte{}
		}
		return
	})

	rpc.Handle(MethodUpdateAuthorization, func(req []byte) (response []byte) {
		var authz struct {
			Authz    core.Authorization
			Index    int
			Response core.Challenge
		}
		err := json.Unmarshal(req, &authz)
		if err != nil {
			return
=======
	rpc.Handle(MethodUpdateAuthorization, func(req []byte) []byte {
		var authz core.Authorization
		if err := json.Unmarshal(req, &authz); err != nil {
			return nil
>>>>>>> 70ab4a46
		}

		newAuthz, err := impl.UpdateAuthorization(authz.Authz, authz.Index, authz.Response)
		if err != nil {
			return nil
		}

		response, err := json.Marshal(newAuthz)
		if err != nil {
			return nil
		}
		return response
	})

	rpc.Handle(MethodRevokeCertificate, func(req []byte) []byte {
		certs, err := x509.ParseCertificates(req)
		if err != nil || len(certs) == 0 {
			return nil
		}

		// Error explicitly ignored since response is nil anyway
		_ = impl.RevokeCertificate(*certs[0])
		return nil
	})

	rpc.Handle(MethodOnValidationUpdate, func(req []byte) []byte {
		var authz core.Authorization
		if err := json.Unmarshal(req, &authz); err != nil {
			return nil
		}

		impl.OnValidationUpdate(authz)
		return nil
	})

	return rpc, nil
}

type RegistrationAuthorityClient struct {
	rpc *AmqpRPCCLient
}

func NewRegistrationAuthorityClient(clientQueue, serverQueue string, channel *amqp.Channel) (rac RegistrationAuthorityClient, err error) {
	rpc, err := NewAmqpRPCCLient(clientQueue, serverQueue, channel)
	if err != nil {
		return
	}

	rac = RegistrationAuthorityClient{rpc: rpc}
	return
}

func (rac RegistrationAuthorityClient) NewRegistration(reg core.Registration, key jose.JsonWebKey) (newReg core.Registration, err error) {
	data, err := json.Marshal(registrationRequest{reg, key})
	if err != nil {
		return
	}

	newRegData, err := rac.rpc.DispatchSync(MethodNewRegistration, data)
	if err != nil || len(newRegData) == 0 {
		return
	}

	err = json.Unmarshal(newRegData, &newReg)
	return
}

func (rac RegistrationAuthorityClient) NewAuthorization(authz core.Authorization, key jose.JsonWebKey) (newAuthz core.Authorization, err error) {
	data, err := json.Marshal(authorizationRequest{authz, key})
	if err != nil {
		return
	}

	newAuthzData, err := rac.rpc.DispatchSync(MethodNewAuthorization, data)
	if err != nil || len(newAuthzData) == 0 {
		return
	}

	err = json.Unmarshal(newAuthzData, &newAuthz)
	return
}

func (rac RegistrationAuthorityClient) NewCertificate(cr core.CertificateRequest, key jose.JsonWebKey) (cert core.Certificate, err error) {
	data, err := json.Marshal(certificateRequest{cr, key})
	if err != nil {
		return
	}

	certData, err := rac.rpc.DispatchSync(MethodNewCertificate, data)
	if err != nil || len(certData) == 0 {
		return
	}

	err = json.Unmarshal(certData, &cert)
	return
}

func (rac RegistrationAuthorityClient) UpdateRegistration(base core.Registration, update core.Registration) (newReg core.Registration, err error) {
	var toSend struct{ Base, Update core.Registration }
	toSend.Base = base
	toSend.Update = update

	data, err := json.Marshal(toSend)
	if err != nil {
		return
	}

	newRegData, err := rac.rpc.DispatchSync(MethodUpdateRegistration, data)
	if err != nil || len(newRegData) == 0 {
		return
	}

	err = json.Unmarshal(newRegData, &newReg)
	return
}

func (rac RegistrationAuthorityClient) UpdateAuthorization(authz core.Authorization, index int, response core.Challenge) (newAuthz core.Authorization, err error) {
	var toSend struct {
		Authz    core.Authorization
		Index    int
		Response core.Challenge
	}
	toSend.Authz = authz
	toSend.Index = index
	toSend.Response = response

	data, err := json.Marshal(toSend)
	if err != nil {
		return
	}

	newAuthzData, err := rac.rpc.DispatchSync(MethodUpdateAuthorization, data)
	if err != nil || len(newAuthzData) == 0 {
		return
	}

	err = json.Unmarshal(newAuthzData, &newAuthz)
	return
}

func (rac RegistrationAuthorityClient) RevokeCertificate(cert x509.Certificate) (err error) {
	rac.rpc.Dispatch(MethodRevokeCertificate, cert.Raw)
	return
}

func (rac RegistrationAuthorityClient) OnValidationUpdate(authz core.Authorization) {
	data, err := json.Marshal(authz)
	if err != nil {
		return
	}

	rac.rpc.Dispatch(MethodOnValidationUpdate, data)
	return
}

// ValidationAuthorityClient / Server
//  -> UpdateValidations
func NewValidationAuthorityServer(serverQueue string, channel *amqp.Channel, impl core.ValidationAuthority) (rpc *AmqpRPCServer, err error) {
	rpc = NewAmqpRPCServer(serverQueue, channel)

	rpc.Handle(MethodUpdateValidations, func(req []byte) []byte {
		var authz core.Authorization
		if err := json.Unmarshal(req, &authz); err != nil {
			return nil
		}

		// Error explicitly ignored since response is nil anyway
		_ = impl.UpdateValidations(authz)
		return nil
	})

	return rpc, nil
}

type ValidationAuthorityClient struct {
	rpc *AmqpRPCCLient
}

func NewValidationAuthorityClient(clientQueue, serverQueue string, channel *amqp.Channel) (vac ValidationAuthorityClient, err error) {
	rpc, err := NewAmqpRPCCLient(clientQueue, serverQueue, channel)
	if err != nil {
		return
	}

	vac = ValidationAuthorityClient{rpc: rpc}
	return
}

func (vac ValidationAuthorityClient) UpdateValidations(authz core.Authorization) error {
	data, err := json.Marshal(authz)
	if err != nil {
		return err
	}

	vac.rpc.Dispatch(MethodUpdateValidations, data)
	return nil
}

// CertificateAuthorityClient / Server
//  -> IssueCertificate
func NewCertificateAuthorityServer(serverQueue string, channel *amqp.Channel, impl core.CertificateAuthority) (rpc *AmqpRPCServer, err error) {
	rpc = NewAmqpRPCServer(serverQueue, channel)

	rpc.Handle(MethodIssueCertificate, func(req []byte) []byte {
		csr, err := x509.ParseCertificateRequest(req)
		if err != nil {
			return nil // XXX
		}

		cert, err := impl.IssueCertificate(*csr)
		if err != nil {
			return nil // XXX
		}

		serialized, err := json.Marshal(cert)
		if err != nil {
			return nil // XXX
		}

		return serialized
	})

	return
}

type CertificateAuthorityClient struct {
	rpc *AmqpRPCCLient
}

func NewCertificateAuthorityClient(clientQueue, serverQueue string, channel *amqp.Channel) (cac CertificateAuthorityClient, err error) {
	rpc, err := NewAmqpRPCCLient(clientQueue, serverQueue, channel)
	if err != nil {
		return
	}

	cac = CertificateAuthorityClient{rpc: rpc}
	return
}

func (cac CertificateAuthorityClient) IssueCertificate(csr x509.CertificateRequest) (cert core.Certificate, err error) {
	jsonResponse, err := cac.rpc.DispatchSync(MethodIssueCertificate, csr.Raw)
	if len(jsonResponse) == 0 {
		// TODO: Better error handling
		return
	}

	err = json.Unmarshal(jsonResponse, &cert)
	return
}

func NewStorageAuthorityServer(serverQueue string, channel *amqp.Channel, impl core.StorageAuthority) (rpc *AmqpRPCServer) {
	rpc = NewAmqpRPCServer(serverQueue, channel)

<<<<<<< HEAD
	rpc.Handle(MethodGetRegistration, func(req []byte) (response []byte) {
		reg, err := impl.GetCertificate(string(req))
		if err != nil {
			return
		}

		jsonReg, err := json.Marshal(reg)
		if err != nil {
			return
		}
		response = jsonReg
		return
=======
	rpc.Handle(MethodGetCertificate, func(req []byte) []byte {
		cert, err := impl.GetCertificate(string(req))
		if err != nil {
			return nil
		}
		return []byte(cert)
>>>>>>> 70ab4a46
	})

	rpc.Handle(MethodGetAuthorization, func(req []byte) []byte {
		authz, err := impl.AddCertificate(req)
		if err != nil {
			return nil
		}

		jsonAuthz, err := json.Marshal(authz)
		if err != nil {
			return nil
		}
		return jsonAuthz
	})

	rpc.Handle(MethodAddCertificate, func(req []byte) []byte {
		id, err := impl.AddCertificate(req)
		if err != nil {
			return nil
		}
		return []byte(id)
	})

<<<<<<< HEAD
	rpc.Handle(MethodNewRegistration, func(req []byte) (response []byte) {
		id, err := impl.NewRegistration()
		if err == nil {
			response = []byte(id)
=======
	rpc.Handle(MethodNewPendingAuthorization, func(req []byte) []byte {
		id, err := impl.NewPendingAuthorization()
		if err != nil {
			return nil
>>>>>>> 70ab4a46
		}
		return []byte(id)
	})

<<<<<<< HEAD
	rpc.Handle(MethodNewPendingAuthorization, func(req []byte) (response []byte) {
		id, err := impl.NewPendingAuthorization()
		if err == nil {
			response = []byte(id)
		}
		return
=======
	rpc.Handle(MethodUpdatePendingAuthorization, func(req []byte) []byte {
		var authz core.Authorization
		err := json.Unmarshal(req, authz)
		if err != nil {
			return nil
		}

		// Error explicitly ignored since response is nil anyway
		_ = impl.UpdatePendingAuthorization(authz)
		return nil
>>>>>>> 70ab4a46
	})

	rpc.Handle(MethodUpdatePendingAuthorization, func(req []byte) []byte {
		var authz core.Authorization
		err := json.Unmarshal(req, authz)
		if err != nil {
			return nil
		}

		// Error explicitly ignored since response is nil anyway
		_ = impl.UpdatePendingAuthorization(authz)
		return nil
	})

	rpc.Handle(MethodFinalizeAuthorization, func(req []byte) []byte {
		var authz core.Authorization
		err := json.Unmarshal(req, authz)
		if err != nil {
			return nil
		}

		// Error explicitly ignored since response is nil anyway
		_ = impl.FinalizeAuthorization(authz)
		return nil
	})

	rpc.Handle(MethodGetCertificate, func(req []byte) (response []byte) {
		cert, err := impl.GetCertificate(string(req))
		if err == nil {
			response = []byte(cert)
		}
		return
	})

	return
}

type StorageAuthorityClient struct {
	rpc *AmqpRPCCLient
}

func NewStorageAuthorityClient(clientQueue, serverQueue string, channel *amqp.Channel) (sac StorageAuthorityClient, err error) {
	rpc, err := NewAmqpRPCCLient(clientQueue, serverQueue, channel)
	if err != nil {
		return
	}

	sac = StorageAuthorityClient{rpc: rpc}
	return
}

func (cac StorageAuthorityClient) GetRegistration(id string) (reg core.Registration, err error) {
	jsonReg, err := cac.rpc.DispatchSync(MethodGetRegistration, []byte(id))
	if err != nil {
		return
	}

	err = json.Unmarshal(jsonReg, &reg)
	return
}

func (cac StorageAuthorityClient) GetAuthorization(id string) (authz core.Authorization, err error) {
	jsonAuthz, err := cac.rpc.DispatchSync(MethodGetAuthorization, []byte(id))
	if err != nil {
		return
	}

	err = json.Unmarshal(jsonAuthz, &authz)
	return
}

func (cac StorageAuthorityClient) GetCertificate(id string) (cert []byte, err error) {
	cert, err = cac.rpc.DispatchSync(MethodGetCertificate, []byte(id))
	return
}

func (cac StorageAuthorityClient) UpdateRegistration(reg core.Registration) (err error) {
	jsonReg, err := json.Marshal(reg)
	if err != nil {
		return
	}

	// XXX: Is this catching all the errors?
	_, err = cac.rpc.DispatchSync(MethodUpdatePendingAuthorization, jsonReg)
	return
}

func (cac StorageAuthorityClient) NewRegistration() (id string, err error) {
	response, err := cac.rpc.DispatchSync(MethodNewPendingAuthorization, []byte{})
	if err != nil || len(response) == 0 {
		err = errors.New("NewRegistration RPC failed") // XXX
		return
	}
	id = string(response)
	return
}

func (cac StorageAuthorityClient) NewPendingAuthorization() (id string, err error) {
	response, err := cac.rpc.DispatchSync(MethodNewPendingAuthorization, nil)
	if err != nil || len(response) == 0 {
		err = errors.New("NewPendingAuthorization RPC failed") // XXX
		return
	}
	id = string(response)
	return
}

func (cac StorageAuthorityClient) UpdatePendingAuthorization(authz core.Authorization) (err error) {
	jsonAuthz, err := json.Marshal(authz)
	if err != nil {
		return
	}

	// XXX: Is this catching all the errors?
	_, err = cac.rpc.DispatchSync(MethodUpdatePendingAuthorization, jsonAuthz)
	return
}

func (cac StorageAuthorityClient) FinalizeAuthorization(authz core.Authorization) (err error) {
	jsonAuthz, err := json.Marshal(authz)
	if err != nil {
		return
	}

	// XXX: Is this catching all the errors?
	_, err = cac.rpc.DispatchSync(MethodFinalizeAuthorization, jsonAuthz)
	return
}

func (cac StorageAuthorityClient) AddCertificate(cert []byte) (id string, err error) {
	response, err := cac.rpc.DispatchSync(MethodAddCertificate, cert)
	if err != nil || len(response) == 0 {
		err = errors.New("AddCertificate RPC failed") // XXX
		return
	}
	id = string(response)
	return
}<|MERGE_RESOLUTION|>--- conflicted
+++ resolved
@@ -75,7 +75,6 @@
 func NewRegistrationAuthorityServer(serverQueue string, channel *amqp.Channel, impl core.RegistrationAuthority) (rpc *AmqpRPCServer, err error) {
 	rpc = NewAmqpRPCServer(serverQueue, channel)
 
-<<<<<<< HEAD
 	rpc.Handle(MethodNewRegistration, func(req []byte) (response []byte) {
 		var rr registrationRequest
 		err := json.Unmarshal(req, &rr)
@@ -96,9 +95,6 @@
 	})
 
 	rpc.Handle(MethodNewAuthorization, func(req []byte) (response []byte) {
-=======
-	rpc.Handle(MethodNewAuthorization, func(req []byte) []byte {
->>>>>>> 70ab4a46
 		var ar authorizationRequest
 		if err := json.Unmarshal(req, &ar); err != nil {
 			return nil
@@ -109,7 +105,7 @@
 			return nil
 		}
 
-		response, err := json.Marshal(authz)
+		response, err = json.Marshal(authz)
 		if err != nil {
 			return nil
 		}
@@ -140,7 +136,6 @@
 		return response
 	})
 
-<<<<<<< HEAD
 	rpc.Handle(MethodUpdateRegistration, func(req []byte) (response []byte) {
 		var request struct {
 			Base, Update core.Registration
@@ -171,12 +166,6 @@
 		err := json.Unmarshal(req, &authz)
 		if err != nil {
 			return
-=======
-	rpc.Handle(MethodUpdateAuthorization, func(req []byte) []byte {
-		var authz core.Authorization
-		if err := json.Unmarshal(req, &authz); err != nil {
-			return nil
->>>>>>> 70ab4a46
 		}
 
 		newAuthz, err := impl.UpdateAuthorization(authz.Authz, authz.Index, authz.Response)
@@ -184,7 +173,7 @@
 			return nil
 		}
 
-		response, err := json.Marshal(newAuthz)
+		response, err = json.Marshal(newAuthz)
 		if err != nil {
 			return nil
 		}
@@ -430,7 +419,6 @@
 func NewStorageAuthorityServer(serverQueue string, channel *amqp.Channel, impl core.StorageAuthority) (rpc *AmqpRPCServer) {
 	rpc = NewAmqpRPCServer(serverQueue, channel)
 
-<<<<<<< HEAD
 	rpc.Handle(MethodGetRegistration, func(req []byte) (response []byte) {
 		reg, err := impl.GetCertificate(string(req))
 		if err != nil {
@@ -443,14 +431,6 @@
 		}
 		response = jsonReg
 		return
-=======
-	rpc.Handle(MethodGetCertificate, func(req []byte) []byte {
-		cert, err := impl.GetCertificate(string(req))
-		if err != nil {
-			return nil
-		}
-		return []byte(cert)
->>>>>>> 70ab4a46
 	})
 
 	rpc.Handle(MethodGetAuthorization, func(req []byte) []byte {
@@ -474,40 +454,20 @@
 		return []byte(id)
 	})
 
-<<<<<<< HEAD
 	rpc.Handle(MethodNewRegistration, func(req []byte) (response []byte) {
 		id, err := impl.NewRegistration()
 		if err == nil {
 			response = []byte(id)
-=======
-	rpc.Handle(MethodNewPendingAuthorization, func(req []byte) []byte {
-		id, err := impl.NewPendingAuthorization()
-		if err != nil {
-			return nil
->>>>>>> 70ab4a46
 		}
 		return []byte(id)
 	})
 
-<<<<<<< HEAD
 	rpc.Handle(MethodNewPendingAuthorization, func(req []byte) (response []byte) {
 		id, err := impl.NewPendingAuthorization()
 		if err == nil {
 			response = []byte(id)
 		}
 		return
-=======
-	rpc.Handle(MethodUpdatePendingAuthorization, func(req []byte) []byte {
-		var authz core.Authorization
-		err := json.Unmarshal(req, authz)
-		if err != nil {
-			return nil
-		}
-
-		// Error explicitly ignored since response is nil anyway
-		_ = impl.UpdatePendingAuthorization(authz)
-		return nil
->>>>>>> 70ab4a46
 	})
 
 	rpc.Handle(MethodUpdatePendingAuthorization, func(req []byte) []byte {
